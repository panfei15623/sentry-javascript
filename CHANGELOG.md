--- conflicted
+++ resolved
@@ -2,12 +2,10 @@
 
 ## Unreleased
 
-<<<<<<< HEAD
 - [browser] feat: Refactor breadcrumbs integration to allow for custom handlers
-=======
+
 ## 5.9.1
 
->>>>>>> 4a81f683
 - [browser] ref: Fix regression with bundle size
 
 ## 5.9.0
